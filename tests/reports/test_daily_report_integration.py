"""Integration tests for daily report news aggregation pipeline."""

from __future__ import annotations

import asyncio
import json
import logging
from datetime import UTC, datetime
from logging import Logger
from typing import Any, cast

import pytest

from infra.sql_connection import SQLiteConnectionWrapper
from news.article_cache import CachedArticle
from reports import daily_report as dr


def _build_article(
    *,
    title: str,
    content: str,
    summary: str = "",
    relevance: float = 0.8,
) -> CachedArticle:
    """Helper to construct cached article instances for tests."""
    timestamp = datetime.now(tz=UTC).isoformat()
    return CachedArticle(
        source="test-source",
        title=title,
        link=f"https://example.com/{title.lower().replace(' ', '-')}",
        published=timestamp,
        fetched=timestamp,
        content=content,
        symbols=["BTC"],
        summary=summary,
        raw_content=content,
        relevance_score=relevance,
        is_relevant=True,
        processed_at=timestamp,
        analysis_notes="notes",
    )


def test_collect_relevant_news_limits_and_truncates(
    monkeypatch: pytest.MonkeyPatch,
    caplog: pytest.LogCaptureFixture,
) -> None:
    """Ensure news payload builder enforces limits and logs truncation."""
    articles = [
        _build_article(title="One", content="Short body", summary="Sum 1"),
        _build_article(title="Two", content="Word " * 100, summary=""),
        _build_article(title="Three", content="Another body", summary="Sum 3"),
    ]

    def fake_get_relevant_cached_articles(*, hours: int) -> list[CachedArticle]:
        _ = hours
        return articles

    monkeypatch.setattr(dr, "get_relevant_cached_articles", fake_get_relevant_cached_articles)
    monkeypatch.setenv("NEWS_ARTICLE_LIMIT", "2")
    monkeypatch.setenv("NEWS_ARTICLE_MAX_CHARS", "60")

    with caplog.at_level("INFO"):
        payload_json, stats, included_links = dr._collect_relevant_news(
            hours=12,
            logger=logging.getLogger(),
        )

    payload = json.loads(payload_json)

    assert stats["articles_available"] == 3
    assert stats["articles_included"] == 2
    assert stats["articles_truncated"] == 1
    assert stats["max_articles"] == 2
    assert stats["max_content_chars"] == 60
    assert len(payload) == 2
    assert payload[0]["summary"] == "Sum 1"
    assert payload[1]["summary"].startswith("Word")  # fallback summary
    assert payload[1]["content"].endswith("...")
    assert included_links == {articles[0].link, articles[1].link}
    assert any("Truncated article" in message for message in caplog.messages)


def test_process_ai_analysis_uses_filtered_payload(monkeypatch: pytest.MonkeyPatch) -> None:
    """Validate AI analysis workflow consumes filtered news payload."""
    collected: dict[str, Any] = {"news_hours": None}

    async def fake_upload_to_onedrive(*args: Any, **kwargs: Any) -> bool:
        collected.setdefault("upload_calls", []).append((args, kwargs))
        return True

    async def fake_convert_markdown_to_epub_async(*_args: Any, **_kwargs: Any) -> bytes:
        return b"epub-bytes"

    async def fake_send_email_with_epub_attachment(*args: Any, **kwargs: Any) -> bool:
        collected.setdefault("email_calls", []).append((args, kwargs))
        return True

    monkeypatch.setenv("DAILY_REPORT_EMAIL_RECIPIENTS", "test@example.com")

    monkeypatch.setenv("DAILY_REPORT_EMAIL_RECIPIENTS", "test@example.com")

    def fake_collect(
        *,
        hours: int,
        logger: Logger,
    ) -> tuple[str, dict[str, int], set[str]]:
        collected["news_hours"] = hours
        return (
            '[{"source":"test"}]',
            {
                "articles_available": 1,
                "articles_truncated": 0,
                "estimated_tokens": 120,
                "articles_included": 1,
                "avg_summary_chars": 40,
                "avg_content_chars": 120,
                "max_articles": 20,
                "max_content_chars": 2600,
            },
            {"https://example.com/article"},
        )

    monkeypatch.setattr(dr, "_collect_relevant_news", fake_collect)

    def fake_build_sections(
        *,
        included_links: set[str],
        stats: dict[str, float | int] | None,
        hours: int,
    ) -> tuple[str | None, str | None]:
        collected["audit_included"] = included_links
        collected["audit_hours"] = hours
        collected["audit_stats_keys"] = sorted(stats.keys()) if stats else []
        return ("plain audit", "markdown audit")

    monkeypatch.setattr(dr, "_build_news_audit_sections", fake_build_sections)
    monkeypatch.setattr(
        dr,
        "get_aggregated_data",
        lambda _conn: [
            {"SymbolName": "BTC", "RSI": 55, "RSIClosePrice": "65000"},
        ],
    )

    analysis_text = "AI analysis content"
    highlight_text = "Bullet highlights"

    def fake_analysis(*_args: Any, **_kwargs: Any) -> tuple[str, str]:
        return analysis_text, "gemini-2.5-pro"

    def fake_highlight(*_args: Any, **_kwargs: Any) -> str:
        return highlight_text

    async def fake_send_epub_report_via_email(*args: Any, **kwargs: Any) -> None:
        collected.setdefault("email_calls", []).append((args, kwargs))

    async def fake_save_highlighted_articles_to_onedrive(*args: Any, **kwargs: Any) -> None:
        collected.setdefault("highlights_calls", []).append((args, kwargs))

    def fake_append_article_list(*args: Any, **kwargs: Any) -> str:
        # Return the first arg (analysis) unchanged for simplicity
        return args[0] if args else ""

    monkeypatch.setattr(dr, "get_detailed_crypto_analysis_with_news", fake_analysis)
    monkeypatch.setattr(dr, "highlight_articles", fake_highlight)
    monkeypatch.setattr(dr, "upload_to_onedrive", fake_upload_to_onedrive)
    monkeypatch.setattr(dr, "convert_markdown_to_epub_async", fake_convert_markdown_to_epub_async)
    # Patch functions - must patch where they're imported in daily_report, not where they're defined
    monkeypatch.setattr(dr, "send_epub_report_via_email", fake_send_epub_report_via_email)
    monkeypatch.setattr(
<<<<<<< HEAD
        dr, "save_highlighted_articles_to_onedrive", fake_save_highlighted_articles_to_onedrive,
=======
        dr, "save_highlighted_articles_to_onedrive", fake_save_highlighted_articles_to_onedrive
>>>>>>> 1d6cdea6
    )
    monkeypatch.setattr(dr, "append_article_list_to_analysis", fake_append_article_list)

    class DummySymbol:
        symbol_id = 1
        symbol_name = "BTC"
        full_name = "Bitcoin"

    # Use typing.cast to satisfy static typing for test doubles
    analysis_result, news_meta = asyncio.run(
        dr._process_ai_analysis(
            ai_api_key="key",
            ai_api_type="gemini",
            symbols=cast(list[dr.Symbol], [DummySymbol()]),
            current_prices_section="Prices\n",
            conn=cast(SQLiteConnectionWrapper, object()),
            today_date="2025-11-04",
            logger=dr.app_logger,
        ),
    )

    # Analysis result now includes model info prefix: "Generated using {model} model\n\n{analysis}"
    assert "Generated using gemini-2.5-pro model" in analysis_result
    assert analysis_text in analysis_result
    assert "## News Audit Summary" in analysis_result
    assert analysis_result.rstrip().endswith("markdown audit")
    assert news_meta["included_links"] == {"https://example.com/article"}
    assert news_meta["audit_plain"] == "plain audit"
    assert news_meta["audit_markdown"] == "markdown audit"
    assert collected["news_hours"] == 12  # Changed from 24 to 12 for twice-daily runs
    assert collected["audit_hours"] == 12  # Changed from 24 to 12 for twice-daily runs
    assert collected["audit_included"] == {"https://example.com/article"}
    assert "articles_available" in collected["audit_stats_keys"]
    assert collected.get("upload_calls")
    assert collected.get("email_calls")<|MERGE_RESOLUTION|>--- conflicted
+++ resolved
@@ -170,11 +170,9 @@
     # Patch functions - must patch where they're imported in daily_report, not where they're defined
     monkeypatch.setattr(dr, "send_epub_report_via_email", fake_send_epub_report_via_email)
     monkeypatch.setattr(
-<<<<<<< HEAD
-        dr, "save_highlighted_articles_to_onedrive", fake_save_highlighted_articles_to_onedrive,
-=======
-        dr, "save_highlighted_articles_to_onedrive", fake_save_highlighted_articles_to_onedrive
->>>>>>> 1d6cdea6
+        dr,
+        "save_highlighted_articles_to_onedrive",
+        fake_save_highlighted_articles_to_onedrive,
     )
     monkeypatch.setattr(dr, "append_article_list_to_analysis", fake_append_article_list)
 
