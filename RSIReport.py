import logging
from binance.client import Client as BinanceClient
from kucoin import Client as KucoinClient
from binance.exceptions import BinanceAPIException
import pandas as pd
from datetime import datetime, timedelta
from KUCOIN_SYMBOLS import KUCOIN_SYMBOLS
from configuration import get_kucoin_credentials
from utils import clean_symbol, convert_to_binance_symbol
from prettytable import PrettyTable
import time

def calculate_rsi(series, window=14):
    delta = series.diff()
    gain = (delta.where(delta > 0, 0)).rolling(window=window).mean()
    loss = (-delta.where(delta < 0, 0)).rolling(window=window).mean()
    rs = gain / loss
    rsi = 100 - (100 / (1 + rs))
    return rsi

<<<<<<< HEAD
def calculate_rsi_using_EMA(series, period=14):
    # Calculate price changes
    delta = series.diff()
    
    # Separate gains and losses
    gain = delta.where(delta > 0, 0)
    loss = -delta.where(delta < 0, 0)
    
    # Calculate EMA of gains and losses
    avg_gain = calculate_ema(gain, period)
    avg_loss = calculate_ema(loss, period)
    
    # Calculate RS
    rs = avg_gain / avg_loss
    
    # Calculate RSI
    rsi = 100 - (100 / (1 + rs))
    return rsi

def calculate_ema(series, period):
    return series.ewm(span=period, adjust=False).mean()

=======
>>>>>>> 88530bbd
def fetch_close_prices_from_Kucoin(symbol: str, limit: int = 14) -> pd.DataFrame:
    try:
        # Initialize Kucoin client
        kucoin_credentials = get_kucoin_credentials()
        api_key = kucoin_credentials['api_key']
        api_secret = kucoin_credentials['api_secret']
        api_passphrase = kucoin_credentials['api_passphrase']
        client = KucoinClient(api_key, api_secret, api_passphrase)

        # Adjust symbol format (e.g., BTCUSDT -> BTC-USDT)
        kucoin_symbol = symbol.replace('-USD', '-USDT')
        
        # Calculate start time (limit days ago)
        end_time = int(time.time())
        start_time = int((datetime.now() - timedelta(days=limit)).timestamp())
        
        # Get kline data with start and end time
        klines = client.get_kline_data(kucoin_symbol, '1day', start=start_time, end=end_time)
        
        # Kucoin returns data in format:
        # [timestamp, open, close, high, low, volume, turnover]
        df = pd.DataFrame(klines, columns=['timestamp', 'open', 'close', 'high', 'low', 'volume', 'turnover'])
        
        # Convert timestamp strings to numeric first, then to datetime
        df['timestamp'] = pd.to_datetime(pd.to_numeric(df['timestamp']), unit='s')
        #df['timestamp'] = pd.to_datetime(df['timestamp'], unit='ms')
        # Convert string values to float
        df['close'] = pd.to_numeric(df['close'], errors='coerce')
        
        # Sort by timestamp ascending first
        df = df.sort_values('timestamp', ascending=True)
        
        # Set timestamp as index after sorting
        df.set_index('timestamp', inplace=True)
        
        return df
    
    except Exception as e:
        print(f"Error fetching data from Kucoin: {str(e)}")
        return pd.DataFrame()

def fetch_close_prices_from_Binance(symbol: str, lookback_days: int = 14) -> pd.DataFrame:
    client = BinanceClient()
    
    try:
        start_time = datetime.now() - timedelta(days=lookback_days)
        
        klines = client.get_historical_klines(
            symbol=symbol,
            interval=BinanceClient.KLINE_INTERVAL_1DAY,
            start_str=start_time.strftime('%d %b %Y'),
            limit=lookback_days
        )
        
        # Create DataFrame with numeric types
        df = pd.DataFrame(klines, columns=[
            'timestamp', 'open', 'high', 'low', 'close', 
            'volume', 'close_time', 'quote_volume', 
            'trades', 'taker_buy_base', 'taker_buy_quote', 'ignore'
        ])
        
        # Convert price columns to float
        df['close'] = pd.to_numeric(df['close'], errors='coerce')
        df['timestamp'] = pd.to_datetime(df['timestamp'], unit='ms')
        df.set_index('timestamp', inplace=True)
        
        return df
        
    except BinanceAPIException as e:
        print(f"Error fetching data for {symbol}: {e.message}")
        return pd.DataFrame()
    except Exception as e:
        print(f"Unexpected error for {symbol}: {str(e)}")
        return pd.DataFrame()

def create_rsi_table(symbols=["AKT-USD"]):
    all_values = pd.DataFrame()
    
    for symbol in symbols:
        try:
            if (symbol in KUCOIN_SYMBOLS):
                df = fetch_close_prices_from_Kucoin(symbol)
            else:
                symbol = convert_to_binance_symbol(symbol)
                df = fetch_close_prices_from_Binance(symbol)
            if not df.empty:
                df['RSI'] = calculate_rsi_using_EMA(df['close'])
                df['symbol'] = symbol
                # Take only latest row
                latest_row = df.iloc[-1:]
                all_values = pd.concat([all_values, latest_row])
                logging.info('%s: Price=%f, RSI=%f', symbol, latest_row['close'].iloc[-1], latest_row['RSI'].iloc[-1])
        except Exception as e:
            print(f"Error processing {symbol}: {str(e)}")
    
    # Sort by RSI descending
    all_values = all_values.sort_values('RSI', ascending=False)
    
    # Create table
    rsi_table = PrettyTable()
    rsi_table.field_names = ["Symbol", "Current Price", "RSI"]
    
    for _, row in all_values.iterrows():
        symbol = clean_symbol(row['symbol'])
        price = float(row['close'])
        rsi = float(row['RSI'])
        rsi_table.add_row([
            symbol,
            f"${price:,.2f}",
            f"{rsi:.2f}"
        ])
    
    return rsi_table

if __name__ == "__main__":
    create_rsi_table()<|MERGE_RESOLUTION|>--- conflicted
+++ resolved
@@ -18,7 +18,6 @@
     rsi = 100 - (100 / (1 + rs))
     return rsi
 
-<<<<<<< HEAD
 def calculate_rsi_using_EMA(series, period=14):
     # Calculate price changes
     delta = series.diff()
@@ -41,8 +40,6 @@
 def calculate_ema(series, period):
     return series.ewm(span=period, adjust=False).mean()
 
-=======
->>>>>>> 88530bbd
 def fetch_close_prices_from_Kucoin(symbol: str, limit: int = 14) -> pd.DataFrame:
     try:
         # Initialize Kucoin client
